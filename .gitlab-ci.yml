###########################################################################
# This file defines the build process for fsleyes, as hosted at:
#
#    https://git.fmrib.ox.ac.uk/fsl/fsleyes
#
# The build pipeline currently comprises the following stages:
#
#    1. test:      Unit tests
#
#    2. style:     Check coding style
#
#    3. doc:       Building user and API documentation
#
#    4. dev-build: Building standalone distributions for development
#                  versions.
#
#    5. build:     Building source distributions, wheels, and standalone
#                  distributions for releases
#
#    6. deploy:    Uploading the source and wheel distributions to pypi,
#                  and the documentation and standalone distributions to a
#                  hosting server.
#
# The test and style stages are executed on all branches of upstream and
# fork repositories.
#
# The doc stage executed on all branches of the upastream repository.

# The build and deploy stages are only executed on release tags on
# the upstream repository.
#
# Development builds can be manually executed on any branch of any
# repository.
#
# Standalons distributions (py2app/pyinstaller) are built for several
# platforms for release tags.
#
# Source and wheel distributions are deployed to pypi for release tags.
#
# User and API documentation is deployed to a hosting server for all
# branches.
#
# Standalone distributions are deployed to a hosting server for release
# tags.
###########################################################################


stages:
 - test
 - style
 - doc
 - build
 - build-dev
 - deploy


#################################################################################
# A number of variables must be set for the jobs to work. The following
# variables are implicitly defined in any gitlab CI job:
#
#   - CI_PROJECT_PATH    - gitlab namespace/project
#   - CI_COMMIT_REF_NAME - branch name, provided by gitlab
#   - CI_COMMIT_TAG      - present if build is running on a tag
#
# These variables must be explicitly set as "secret" variables:
#
#   - SSH_PRIVATE_KEY_GIT            - private key for git login to remote host
#                                      (UPSTREAM_URL)
#
#   - SSH_PRIVATE_KEY_APIDOC_DEPLOY  - private key for rsyncing documentation
#                                      to remote host (APIDOC_HOST)
#
#   - SSH_PRIVATE_KEY_USERDOC_DEPLOY - private key for rsyncing documentation
#                                      to remote host (USERDOC_HOST)
#
#   - SSH_PRIVATE_KEY_BUILD_DEPLOY   - private key for standalone builds
#                                      to remote host (BUILD_HOST)
#
#   - SSH_SERVER_HOSTKEYS            - List of trusted SSH hosts
#
#   - APIDOC_HOST:                   - Username@host to upload API
#                                      documentation to (e.g.
#                                      "paulmc@jalapeno.fmrib.ox.ac.uk")
#
#   - USERDOC_HOST:                  - Username@host to upload user
#                                      documentation to (e.g.
#                                      "paulmc@jalapeno.fmrib.ox.ac.uk")
#
#   - BUILD_HOST                     - Username@host to upload release
#                                      standalone builds to
#                                      (e.g. "paulmc@jalapeno.fmrib.ox.ac.uk")
#
#   - TWINE_USERNAME:                - Username to use when uploading to pypi
#
#   - TWINE_PASSWORD:                - Password to use when uploading to pypi
#
#   - TWINE_REPOSITORY_URL:          - Pypi repository to upload to
#
#   - WXPYTHON_CENTOS_GTK:           - Either 'gtk2' or 'gtk3', the version of
#                                      GTK to guild wxPython for on CentOS.
#                                      For Ubuntu, you can select gtk2/3 by
#                                      setting the wheel URLs below.
#
#   - WXPYTHON_UBUNTU1404_URL:       - URL to location of wxPython wheel for
#                                      Ubuntu 14.04
#
#   - WXPYTHON_UBUNTU1604_URL:       - URL to location of wxPython wheel for
#                                      Ubuntu 16.04
#
#   - WXPYTHON_VERSION:              - Version of wxpython to install, as a
#                                      version specifier which can be passed to
#                                      pip (e.g. "wxpython==4.0.0b1")
###############################################################################


variables:
  UPSTREAM_PROJECT:     "fsl/fsleyes/fsleyes"
  UPSTREAM_URL:         "git@git.fmrib.ox.ac.uk"


####################################
# These anchors are used to restrict
# when and where jobs are executed.
####################################


.only_upstream: &only_upstream
  only:
    - branches@fsl/fsleyes/fsleyes


.only_master: &only_master
  only:
    - master@fsl/fsleyes/fsleyes


.only_releases: &only_releases
  only:
    - tags@fsl/fsleyes/fsleyes


.except_releases: &except_releases
  except:
    - tags


##########################################################
# The setup_ssh anchor contains a before_script section
# which does the following:
#
#  - Sets up key-based SSH login, and
#    installs the private keys, so
#    we can connect to servers.
#
#  - Configures git, and adds the
#    upstream repo as a remote
#
# (see https://docs.gitlab.com/ce/ci/ssh_keys/README.html)
#
# NOTE: It is assumed that non-docker
#       executors are already configured
#       (or don't need any configuration).
##########################################################


.setup_ssh: &setup_ssh
  before_script:

    - if [[ -f /.dockerenv ]]; then

        apt-get update -y                           || yum -y check-update                     || true;
        apt-get install -y git rsync openssh-client || yum install -y git rsync openssh-client || true;

        eval $(ssh-agent -s);
        mkdir -p $HOME/.ssh;

        echo "$SSH_PRIVATE_KEY_GIT" > $HOME/.ssh/id_git;

        if [[ "$CI_PROJECT_PATH" == "$UPSTREAM_PROJECT" ]]; then
          echo "$SSH_PRIVATE_KEY_APIDOC_DEPLOY"  > $HOME/.ssh/id_apidoc_deploy;
          echo "$SSH_PRIVATE_KEY_USERDOC_DEPLOY" > $HOME/.ssh/id_userdoc_deploy;
          echo "$SSH_PRIVATE_KEY_BUILD_DEPLOY"   > $HOME/.ssh/id_build_deploy;
        fi

        chmod go-rwx $HOME/.ssh/id_*;

        ssh-add $HOME/.ssh/id_git;

        if [[ "$CI_PROJECT_PATH" == "$UPSTREAM_PROJECT" ]]; then
          ssh-add $HOME/.ssh/id_apidoc_deploy;
          ssh-add $HOME/.ssh/id_userdoc_deploy;
          ssh-add $HOME/.ssh/id_build_deploy;
        fi

        echo "$SSH_SERVER_HOSTKEYS" > $HOME/.ssh/known_hosts;

        touch $HOME/.ssh/config;

        echo "Host ${UPSTREAM_URL##*@}"                      >> $HOME/.ssh/config;
        echo "    User ${UPSTREAM_URL%@*}"                   >> $HOME/.ssh/config;
        echo "    IdentityFile $HOME/.ssh/id_git"            >> $HOME/.ssh/config;

        echo "Host userdocdeploy"                            >> $HOME/.ssh/config;
        echo "    HostName ${USERDOC_HOST##*@}"              >> $HOME/.ssh/config;
        echo "    User ${USERDOC_HOST%@*}"                   >> $HOME/.ssh/config;
        echo "    IdentityFile $HOME/.ssh/id_userdoc_deploy" >> $HOME/.ssh/config;

        echo "Host apidocdeploy"                             >> $HOME/.ssh/config;
        echo "    HostName ${APIDOC_HOST##*@}"               >> $HOME/.ssh/config;
        echo "    User ${APIDOC_HOST%@*}"                    >> $HOME/.ssh/config;
        echo "    IdentityFile $HOME/.ssh/id_apidoc_deploy"  >> $HOME/.ssh/config;

        echo "Host builddeploy"                              >> $HOME/.ssh/config;
        echo "    HostName ${BUILD_HOST##*@}"                >> $HOME/.ssh/config;
        echo "    User ${BUILD_HOST%@*}"                     >> $HOME/.ssh/config;
        echo "    IdentityFile $HOME/.ssh/id_build_deploy"   >> $HOME/.ssh/config;

        echo "Host *"                                        >> $HOME/.ssh/config;
        echo "    IdentitiesOnly yes"                        >> $HOME/.ssh/config;

        git config --global user.name  "Gitlab CI";
        git config --global user.email "gitlabci@localhost";

        if [[ `git remote -v` == *"upstream"* ]]; then
            git remote remove upstream;
        fi;
        git remote add upstream "$UPSTREAM_URL:$UPSTREAM_PROJECT";
      fi


###################################################
# The patch_version anchor contains a before_script
# section which is run on release builds, and makes
# sure that the version in the code is up to date
# (i.e. equal to the tag name).
###################################################


.patch_version: &patch_version
  before_script:

    - if [[ "x$CI_COMMIT_TAG" != "x" ]]; then
        echo "Release detected - patching version - $CI_COMMIT_REF_NAME";
        sed -ie "s/^__version__ = .*$/__version__ = '$CI_COMMIT_REF_NAME'/g" fsleyes/version.py;
      fi


############
# Test stage
############


.test: &test_template
  <<: *setup_ssh

  # Releases are just tags on a release
  # branch, so we don't need to test them.
  <<: *except_releases

  tags:
    - docker

  script:

    # Install $PY_VERSION, xvfb, and all
    # of the wxpython dependencies.
    - apt-get update -y || true
    - apt-get install -y software-properties-common python-software-properties xvfb libgtk2.0-0 libgtk-3-0 libnotify4 freeglut3 libsdl1.2debian
    - add-apt-repository -y ppa:deadsnakes/ppa
    - apt-get update -y || true
    - apt-get install -y $PY_VERSION "$PY_VERSION"-dev $PY_PACKAGES
    - $PY_VENV test.venv
    - source test.venv/bin/activate
    - pip install --upgrade pip setuptools

    # If running on a fork repository, we merge in the
    # upstream/master branch. This is done so that merge
    # requests from fork to the parent repository will
    # have unit tests run on the merged code, something
    # which gitlab CE does not currently do for us.
    - if [[ "$CI_PROJECT_PATH" != "$UPSTREAM_PROJECT" ]]; then
        git fetch upstream;
        git merge --no-commit --no-ff upstream/master;
      fi;

    - $INSTALL_WX

    # All other deps can be installed as normal.
    # We install test dependenciesd through pip,
    # because if we let setuptools do it, it
    # will build/install everything from source,
    # rather than using wheels.
    - pip install -r requirements.txt
    - pip install sphinx sphinx-rtd-theme
    - pip install pytest pytest-cov pytest-html pytest-runner mock coverage

    # style stage
    - if [ "$TEST_STYLE"x != "x" ]; then pip install pylint flake8; fi;
    - if [ "$TEST_STYLE"x != "x" ]; then flake8                           fsleyes || true; fi;
    - if [ "$TEST_STYLE"x != "x" ]; then pylint --output-format=colorized fsleyes || true; fi;
    - if [ "$TEST_STYLE"x != "x" ]; then exit 0; fi

    # Run the tests. If we don't set the
    # matplotlib backend, matplotlib will
    # try and access tkinter, which doesn't
    # exist.
    - MPLBACKEND='wxagg' xvfb-run python setup.py test


test:2.7:
  stage: test
  image: ubuntu:16.04
  <<: *test_template
  variables:
    PY_VERSION:  "python2.7"
    PY_PACKAGES: "python-pip python-virtualenv"
    PY_VENV:     "virtualenv"
    INSTALL_WX:  "pip install --only-binary wxpython -f $WXPYTHON_UBUNTU1604_URL wxpython"


# we use ubuntu:14.04 for python 3.4, because
# wxpython is not available for 16.04/3.4
test:3.4:
  stage: test
  image: ubuntu:14.04
  <<: *test_template
  variables:
    PY_VERSION:  "python3.4"
    PY_PACKAGES: "python3-pip python3.4-venv"
    PY_VENV:     "python3.4 -m venv"
    INSTALL_WX:  "pip install --pre -f $WXPYTHON_UBUNTU1404_URL wxpython"


test:3.5:
  stage: test
  image: ubuntu:16.04
  <<: *test_template
  variables:
    PY_VERSION:  "python3.5"
    PY_PACKAGES: "python3-pip python3-venv"
    PY_VENV:     "python3.5 -m venv"
    INSTALL_WX:  "pip install --only-binary wxpython -f $WXPYTHON_UBUNTU1604_URL wxpython"


test:3.6:
  stage: test
  image: ubuntu:16.04
  <<: *test_template
  variables:
    PY_VERSION:  "python3.6"
    PY_PACKAGES: "python3-pip python3.6-venv"
    PY_VENV:     "python3.6 -m venv"
    INSTALL_WX:  "pip install --only-binary wxpython -f $WXPYTHON_UBUNTU1604_URL wxpython"


#############
# Style stage
#############


style:
  stage: style
  image: ubuntu:16.04
  <<: *test_template
  variables:
    PY_VERSION:  "python3.5"
    PY_PACKAGES: "python3-pip python3-venv"
    PY_VENV:     "python3.5 -m venv"
    INSTALL_WX:  "pip install --only-binary wxpython -f $WXPYTHON_UBUNTU1604_URL wxpython"
    TEST_STYLE:  "true"


###########
# Doc stage
###########


.build_doc: &build_doc
  <<: *only_upstream
  <<: *patch_version

  tags:
    - docker

  stage: doc
  image: python:3.5

  before_script:
    - apt-get update -y
    - apt-get install -y graphviz


build-userdoc:
  <<: *build_doc
  <<: *patch_version

  script:
    - python setup.py userdoc
    - mv userdoc/html userdoc/"$CI_COMMIT_REF_NAME"
  artifacts:
    expire_in: 1 day
    paths:
      - userdoc/$CI_COMMIT_REF_NAME


build-apidoc:
  <<: *build_doc
  <<: *patch_version

  script:
    - python setup.py apidoc
    - mv apidoc/html apidoc/"$CI_COMMIT_REF_NAME"
  artifacts:
    expire_in: 1 day
    paths:
      - apidoc/$CI_COMMIT_REF_NAME


###################
# Build[-dev] stage
###################


build-pypi-dist:
  <<: *only_releases
  <<: *patch_version

  stage: build
  image: python:3.5

  tags:
    - docker

  script:
   - pip install wheel
   - python setup.py sdist
   - python setup.py bdist_wheel

  artifacts:
    expire_in: 1 day
    paths:
      - dist/*tar.gz
      - dist/*whl


.centos_pre_build: &centos_pre_build
  before_script:

    - yum check-update -y || true
    - yum install -y epel-release

    # Install compilers and dependencies
    # for compiling Python
    - yum groupinstall -y "Development tools"
    - yum install -y wget zlib-devel bzip2-devel openssl-devel ncurses-devel sqlite-devel readline-devel gdbm-devel libpcap-devel xz-devel expat-devel

    # install fsleyes/wxpython runtime dependencies
    - yum install -y freeglut mesa-libOSMesa SDL

    # install wxpython compile-time dependencies.
    # We currently have to compile wx from source
    # because, on centos6, there is no
    # python 3.5/wxpython binary wheel available
    # for download.
    - if [ "$WXPYTHON_CENTOS_GTK" == "gtk3" ]; then
        yum install -y gtk3-devel webkitgtk3-devel;
      else
        yum install -y gtk2-devel webkitgtk-devel;
      fi;

    - yum install -y libjpeg-turbo-devel libtiff-devel SDL-devel gstreamer-plugins-base-devel libnotify-devel freeglut-devel


.ubuntu_pre_build: &ubuntu_pre_build
  before_script:

    # Install python compile-time dependencies
    - apt-get update -y
    - apt-get install -y wget
    - apt-get install -y build-essential
    - apt-get install -y zlib1g-dev libbz2-dev libssl-dev libncursesw5-dev libsqlite3-dev libreadline-gplv2-dev libgdbm-dev libc6-dev libpcap-dev libexpat1-dev

    # install fsleyes/wxpython runtime dependencies
    - apt-get install -y freeglut3 libosmesa6 libsdl1.2debian
    - apt-get install -y libgtk2.0-0 libgtk-3-0


.linux_do_build: &linux_do_build
  tags:
    - docker

  script:
    # Download, compile, and install python
    - pushd /
    - wget http://python.org/ftp/python/3.5.3/Python-3.5.3.tar.xz
    - tar xf Python-3.5.3.tar.xz
    - cd Python-3.5.3
    - ./configure --prefix=`pwd`/install/ --enable-shared
    - make
    - make install
    - export PATH=`pwd`/install/bin:$PATH
    - export LD_LIBRARY_PATH=`pwd`/install/lib

    # Make  sure that a command called "python" exists
    - pushd install/bin
    - if [ ! -f python ]; then
        ln -s python3.5 python;
      fi

    # get pip
    - wget https://bootstrap.pypa.io/get-pip.py
    - python get-pip.py

    # Make sure that a command called "pip" exists
    - if  [ ! -f pip ]; then
        ln -s pip3.5 pip;
      fi
    - popd
    - popd

    # Installing pyopengl-accelerete the
    # standard way doesn't seem to work -
    # the numpy module doesn't get installed.
    # Force-installing from source works
    # though.
    - pip install numpy
    - pip install --no-binary ":all:" "pyopengl>=3.1.0,<4.0" "pyopengl-accelerate>=3.1.0,<4.0"

    # pre-built binaries for wxpython are available
    # for ubuntu, but not for centos, where it needs
    # to be compiled from source.
    - if   [[ -f /etc/lsb-release && `grep "Ubuntu 14" /etc/lsb-release` ]]; then
        pip install --only-binary wxpython -f $WXPYTHON_UBUNTU1404_URL "$WXPYTHON_VERSION";
      elif [[ -f /etc/lsb-release && `grep "Ubuntu 16" /etc/lsb-release` ]]; then
        pip install --only-binary wxpython -f $WXPYTHON_UBUNTU1604_URL "$WXPYTHON_VERSION";
      else
        pip install --pre "$WXPYTHON_VERSION";
      fi

    # Force the use of nibabel 2.1.0,
    # because 2.2.0 is incompatible
    # with frozen apps
    - pip install nibabel==2.1.0

    # Everything else can be installed
    # in the normal manner
    - pip install -r requirements.txt
    - pip install "pyinstaller==3.2.1"

    # We also manually install the setup_requires
    # packages, otherwise they will be built from
    # source distributions
    - pip install sphinx sphinx-rtd-theme mock
    - python setup.py build_standalone
    - mv dist/FSLeyes*.tar.gz dist/FSLeyes-"$CI_COMMIT_REF_NAME"-"$OSNAME".tar.gz

  artifacts:
    expire_in: 1 day
    paths:
      - dist/FSLeyes*.tar.gz


.mac_do_build: &mac_do_build
  tags:
    - macOS

  script:
    - python3.5 -m venv fsleyes-build-venv
    - . fsleyes-build-venv/bin/activate
    - pip install numpy
    - pip install --pre "$WXPYTHON_VERSION"
    - pip install --no-binary ":all:" "pyopengl>=3.1.0,<4.0" "pyopengl-accelerate>=3.1.0,<4.0"
<<<<<<< HEAD

    # Force the use of nibabel 2.1.0,
    # because 2.2.0 is incompatible
    # with frozen apps
    - pip install nibabel==2.1.0

=======
>>>>>>> 53b841ac
    - pip install -r requirements.txt
    - pip install "py2app==0.14"
    - pip install sphinx sphinx-rtd-theme mock

    # Patch/rebuild py2app (see setup.py docstring)
    - PY2APP=`python -c "import py2app; print(py2app.__file__)"`
    - BUILDDIR=`pwd`
    - pushd `dirname $PY2APP`
    - patch -p2 < "$BUILDDIR"/assets/build/py2app.patch
    - pushd apptemplate
    - python setup.py
    - popd
    - popd
    - python setup.py build_standalone
    - deactivate
    - rm -r fsleyes-build-venv
    - mv dist/FSLeyes*.tar.gz dist/FSLeyes-"$CI_COMMIT_REF_NAME"-macos.tar.gz

  artifacts:
    expire_in: 1 day
    paths:
      - dist/FSLeyes*.tar.gz


# build-dev jobs
################

.build_dev_template: &build_dev_template
  stage:  build-dev
  when:   manual
  <<: *except_releases

build-dev-centos6:
  image: centos:6
  <<: *build_dev_template
  <<: *centos_pre_build
  <<: *linux_do_build
  variables:
    OSNAME: "centos6"


build-dev-centos7:
  image: centos:7
  <<: *build_dev_template
  <<: *centos_pre_build
  <<: *linux_do_build
  variables:
    OSNAME: "centos7"


build-dev-ubuntu1404:
  image: ubuntu:14.04
  <<: *build_dev_template
  <<: *ubuntu_pre_build
  <<: *linux_do_build
  variables:
    OSNAME: "ubuntu1404"


build-dev-ubuntu1604:
  image: ubuntu:16.04
  <<: *build_dev_template
  <<: *ubuntu_pre_build
  <<: *linux_do_build
  variables:
    OSNAME: "ubuntu1604"


build-dev-macos:
  <<: *build_dev_template
  <<: *mac_do_build


# build jobs
############

build-macos:
  stage: build
  <<: *only_releases
  <<: *patch_version
  <<: *mac_do_build


build-centos6:
  stage: build
  image: centos:6
  <<: *only_releases
  <<: *patch_version
  <<: *centos_pre_build
  <<: *linux_do_build
  variables:
    OSNAME: "centos6"


build-centos7:
  stage: build
  image: centos:7
  <<: *only_releases
  <<: *patch_version
  <<: *centos_pre_build
  <<: *linux_do_build
  variables:
    OSNAME: "centos7"


build-ubuntu1404:
  stage: build
  image: ubuntu:14.04
  <<: *only_releases
  <<: *patch_version
  <<: *ubuntu_pre_build
  <<: *linux_do_build
  variables:
    OSNAME: "ubuntu1404"


build-ubuntu1604:
  stage: build
  image: ubuntu:16.04
  <<: *only_releases
  <<: *patch_version
  <<: *ubuntu_pre_build
  <<: *linux_do_build
  variables:
    OSNAME: "ubuntu1604"


build-macos:
  stage: build
  <<: *only_releases
  <<: *patch_version
  <<: *mac_do_build


##############
# Deploy stage
##############


deploy-doc:
  <<: *only_upstream
  <<: *setup_ssh
  stage: deploy
  when:  manual
  image: python:3.5

  tags:
    - docker

  dependencies:
    - build-userdoc
    - build-apidoc

  script:
    - rsync -rv userdoc/"$CI_COMMIT_REF_NAME" "userdocdeploy:"
    - rsync -rv apidoc/"$CI_COMMIT_REF_NAME" "apidocdeploy:"


deploy-pypi:
  <<: *only_releases
  <<: *setup_ssh
  stage: deploy
  when:  manual
  image: python:3.5

  tags:
    - docker

  dependencies:
    - build-pypi-dist

  script:
    - pip install setuptools wheel twine
    - twine upload dist/*whl dist/*tar.gz


deploy-builds:
  <<: *only_releases
  <<: *setup_ssh
  stage: deploy
  when:  manual
  image: python:3.5
  tags:
    - docker

  dependencies:
    - build-centos6
    - build-centos7
    - build-ubuntu1404
    - build-ubuntu1604
    - build-macos

  script:
    - rsync -rv dist/FSLeyes*zip dist/FSLeyes*tar.gz "builddeploy:"<|MERGE_RESOLUTION|>--- conflicted
+++ resolved
@@ -537,11 +537,6 @@
         pip install --pre "$WXPYTHON_VERSION";
       fi
 
-    # Force the use of nibabel 2.1.0,
-    # because 2.2.0 is incompatible
-    # with frozen apps
-    - pip install nibabel==2.1.0
-
     # Everything else can be installed
     # in the normal manner
     - pip install -r requirements.txt
@@ -570,15 +565,7 @@
     - pip install numpy
     - pip install --pre "$WXPYTHON_VERSION"
     - pip install --no-binary ":all:" "pyopengl>=3.1.0,<4.0" "pyopengl-accelerate>=3.1.0,<4.0"
-<<<<<<< HEAD
-
-    # Force the use of nibabel 2.1.0,
-    # because 2.2.0 is incompatible
-    # with frozen apps
-    - pip install nibabel==2.1.0
-
-=======
->>>>>>> 53b841ac
+
     - pip install -r requirements.txt
     - pip install "py2app==0.14"
     - pip install sphinx sphinx-rtd-theme mock
